--- conflicted
+++ resolved
@@ -160,18 +160,12 @@
 class Tag(DB.Model):
     id = DB.Column(DB.Integer, primary_key=True)
     name = DB.Column(DB.String(100), unique=True, nullable=False)
-<<<<<<< HEAD
-=======
 
     def __init__(self, name):
         self.name = name
 
     def __repr__(self):
         return '<Tag %r>' % (self.name)
->>>>>>> feef859f
-
-    def __init__(self, name):
-        self.name = name
 
 resource_tags = DB.Table('resource_tags',
                          DB.Column('identifier', DB.Integer, primary_key=True,
