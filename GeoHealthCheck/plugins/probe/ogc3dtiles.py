--- conflicted
+++ resolved
@@ -8,12 +8,8 @@
     """
 
     NAME = 'GET Tileset.json and tile data'
-<<<<<<< HEAD
     DESCRIPTION = 'Request tileset.json, ' + \
                   'and recursively find and request tile data url'
-=======
-    DESCRIPTION = 'Request tileset.json, recursively find and request tile data url'
->>>>>>> 66f55c8c
     RESOURCE_TYPE = 'OGC:3DTiles'
     REQUEST_METHOD = 'GET'
 
