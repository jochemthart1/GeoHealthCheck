# =================================================================
#
# Authors: Tom Kralidis <tomkralidis@gmail.com>
#
# Copyright (c) 2014 Tom Kralidis
#
# Permission is hereby granted, free of charge, to any person
# obtaining a copy of this software and associated documentation
# files (the "Software"), to deal in the Software without
# restriction, including without limitation the rights to use,
# copy, modify, merge, publish, distribute, sublicense, and/or sell
# copies of the Software, and to permit persons to whom the
# Software is furnished to do so, subject to the following
# conditions:
#
# The above copyright notice and this permission notice shall be
# included in all copies or substantial portions of the Software.
#
# THE SOFTWARE IS PROVIDED "AS IS", WITHOUT WARRANTY OF ANY KIND,
# EXPRESS OR IMPLIED, INCLUDING BUT NOT LIMITED TO THE WARRANTIES
# OF MERCHANTABILITY, FITNESS FOR A PARTICULAR PURPOSE AND
# NONINFRINGEMENT. IN NO EVENT SHALL THE AUTHORS OR COPYRIGHT
# HOLDERS BE LIABLE FOR ANY CLAIM, DAMAGES OR OTHER LIABILITY,
# WHETHER IN AN ACTION OF CONTRACT, TORT OR OTHERWISE, ARISING
# FROM, OUT OF OR IN CONNECTION WITH THE SOFTWARE OR THE USE OR
# OTHER DEALINGS IN THE SOFTWARE.
#
# =================================================================

import datetime
import logging
from urllib2 import urlopen
from urlparse import urlparse
from functools import partial

from owslib.wms import WebMapService
from owslib.wmts import WebMapTileService
from owslib.tms import TileMapService
from owslib.wfs import WebFeatureService
from owslib.wcs import WebCoverageService
from owslib.wps import WebProcessingService
from owslib.csw import CatalogueServiceWeb
from owslib.sos import SensorObservationService

from flask_babel import gettext
from enums import RESOURCE_TYPES
from probe import Probe
from result import ResourceResult
from plugins.probe.geonode import (get_ows_endpoints as geonode_get_ows,
                                   make_default_tags as geonode_make_tags,
                                   )

LOGGER = logging.getLogger(__name__)


def run_test_resource(resource):
    """tests a service and provides run metrics"""

    result = ResourceResult(resource)
    if not resource.active:
        result.message = 'Skipped'
        return result
    result.start()
    probes = resource.probe_vars
    for probe in probes:
        result.add_result(Probe.run(resource, probe))

    result.stop()

    return result


def sniff_test_resource(config, resource_type, url):
    """tests a Resource endpoint for general compliance"""

    out = []
    tag_list = []
    if resource_type not in RESOURCE_TYPES.keys():
        msg = gettext('Invalid resource type')
        msg2 = '%s: %s' % (msg, resource_type)
        LOGGER.error(msg2)
        raise RuntimeError(msg2)

    title = None
    start_time = datetime.datetime.utcnow()
    message = None
    resource_type_map = {'OGC:WMS': [partial(WebMapService, version='1.3.0'),
                                     partial(WebMapService, version='1.1.1')],
                         'OGC:WMTS': [WebMapTileService],
                         'OSGeo:TMS': [TileMapService],
                         'OGC:WFS': [WebFeatureService],
                         'OGC:WCS': [WebCoverageService],
                         'OGC:WPS': [WebProcessingService],
                         'OGC:CSW': [CatalogueServiceWeb],
                         'OGC:SOS': [SensorObservationService],
                         'OGC:STA': [urlopen],
                         'WWW:LINK': [urlopen],
                         'FTP': [urlopen],
                         'OSGeo:GeoNode': [geonode_get_ows],
                         }
    try:
        ows = None
        try:
            ows_handlers = resource_type_map[resource_type]
        except KeyError:
            LOGGER.error("No hanlder for %s type", resource_type)
            raise
        for ows_handler in ows_handlers:
            try:
                ows = ows_handler(url)
                break
            except Exception, err:
                LOGGER.warning("Cannot use %s on %s: %s",
                               ows_handler, url, err, exc_info=err)
        if ows is None:
            msg = "Cannot get {} service instance for {}".format(resource_type,
                                                                 url)
            raise ValueError(msg)

        if resource_type == 'WWW:LINK':
            content_type = ows.info().getheader('Content-Type')

            # Check content if the response is not an image
            if 'image/' not in content_type:
                content = ows.read()
                import re
                try:
                    title_re = re.compile("<title>(.+?)</title>")
                    title = title_re.search(content).group(1)
                except Exception:
                    title = url

                # Optional check for any OGC-Exceptions in Response
                if config and config['GHC_WWW_LINK_EXCEPTION_CHECK']:
                    exception_text = None
                    try:
<<<<<<< HEAD
                        except_re = re.compile(
                            "ServiceException>|ExceptionReport>")
                        exception_text = except_re.search(content).group(0)
                    except Exception:
                        # No Exception in Response text
                        pass

                    if exception_text:
                        # Found OGC-Exception in Response text
                        raise Exception(
                            "Exception in response: %s" % exception_text)

                del content

        elif resource_type == 'urn:geoss:waf':
            title = 'WAF %s %s' % (gettext('for'), urlparse(url).hostname)
=======
                        title_re = re.compile("<title>(.+?)</title>")
                        title = title_re.search(content).group(1)
                    except Exception:
                        title = url

                    # Optional check for any OGC-Exceptions in Response
                    if config and config['GHC_WWW_LINK_EXCEPTION_CHECK']:
                        exception_text = None
                        try:
                            except_re = re.compile(
                                "ServiceException>|ExceptionReport>")
                            exception_text = except_re.search(content).group(0)
                        except Exception:
                            # No Exception in Response text
                            pass

                        if exception_text:
                            # Found OGC-Exception in Response text
                            raise Exception(
                                "Exception in response: %s" % exception_text)

                    del content

            elif resource_type == 'urn:geoss:waf':
                title = 'WAF %s %s' % (gettext('for'), urlparse(url).hostname)
>>>>>>> f4ac660d
        elif resource_type == 'FTP':
            title = urlparse(url).hostname
        elif resource_type == 'OSGeo:GeoNode':
            endpoints = ows
            end_time = datetime.datetime.utcnow()
            delta = end_time - start_time
            response_time = '%s.%s' % (delta.seconds, delta.microseconds)
            base_tags = geonode_make_tags(url)

            for epoint in endpoints:
                row = sniff_test_resource(config,
                                          epoint['type'],
                                          epoint['url'])
                if row:
                    _tags = row[0][-1]
                    _tags.extend(base_tags)
                    row[0][-1] = _tags
                    out.append(row[0])

        success = True
        if resource_type.startswith(('OGC:', 'OSGeo')):
            if resource_type == 'OGC:STA':
                title = 'OGC STA'
            else:
                title = ows.identification.title
        if title is None:
            title = '%s %s %s' % (resource_type, gettext('for'), url)

        title = title.decode('utf-8')
    except Exception as err:
        title = 'Untitled'
        msg = 'Getting metadata failed: %s' % str(err)
        LOGGER.error(msg, exc_info=err)
        message = msg
        success = False

    end_time = datetime.datetime.utcnow()

    delta = end_time - start_time
    response_time = '%s.%s' % (delta.seconds, delta.microseconds)
    # if out is not populated yet, that means it should be populated now
    if not out:
        out.append([resource_type,
                    url,
                    title,
                    success,
                    response_time,
                    message,
                    start_time,
                    tag_list])
    return out


if __name__ == '__main__':
    import sys
    from init import App
    if len(sys.argv) < 3:
        print('Usage: %s <resource_type> <url>' % sys.argv[0])
        sys.exit(1)

    # TODO: need APP.config here, None for now
    print(sniff_test_resource(App.get_config(), sys.argv[1], sys.argv[2]))<|MERGE_RESOLUTION|>--- conflicted
+++ resolved
@@ -29,9 +29,11 @@
 
 import datetime
 import logging
+import json
 from urllib2 import urlopen
 from urlparse import urlparse
 from functools import partial
+from pprint import pprint
 
 from owslib.wms import WebMapService
 from owslib.wmts import WebMapTileService
@@ -46,9 +48,6 @@
 from enums import RESOURCE_TYPES
 from probe import Probe
 from result import ResourceResult
-from plugins.probe.geonode import (get_ows_endpoints as geonode_get_ows,
-                                   make_default_tags as geonode_make_tags,
-                                   )
 
 LOGGER = logging.getLogger(__name__)
 
@@ -113,9 +112,9 @@
                 LOGGER.warning("Cannot use %s on %s: %s",
                                ows_handler, url, err, exc_info=err)
         if ows is None:
-            msg = "Cannot get {} service instance for {}".format(resource_type,
+            message = "Cannot get {} service instance for {}".format(resource_type,
                                                                  url)
-            raise ValueError(msg)
+            raise ValueError(message)
 
         if resource_type == 'WWW:LINK':
             content_type = ows.info().getheader('Content-Type')
@@ -134,7 +133,6 @@
                 if config and config['GHC_WWW_LINK_EXCEPTION_CHECK']:
                     exception_text = None
                     try:
-<<<<<<< HEAD
                         except_re = re.compile(
                             "ServiceException>|ExceptionReport>")
                         exception_text = except_re.search(content).group(0)
@@ -151,33 +149,6 @@
 
         elif resource_type == 'urn:geoss:waf':
             title = 'WAF %s %s' % (gettext('for'), urlparse(url).hostname)
-=======
-                        title_re = re.compile("<title>(.+?)</title>")
-                        title = title_re.search(content).group(1)
-                    except Exception:
-                        title = url
-
-                    # Optional check for any OGC-Exceptions in Response
-                    if config and config['GHC_WWW_LINK_EXCEPTION_CHECK']:
-                        exception_text = None
-                        try:
-                            except_re = re.compile(
-                                "ServiceException>|ExceptionReport>")
-                            exception_text = except_re.search(content).group(0)
-                        except Exception:
-                            # No Exception in Response text
-                            pass
-
-                        if exception_text:
-                            # Found OGC-Exception in Response text
-                            raise Exception(
-                                "Exception in response: %s" % exception_text)
-
-                    del content
-
-            elif resource_type == 'urn:geoss:waf':
-                title = 'WAF %s %s' % (gettext('for'), urlparse(url).hostname)
->>>>>>> f4ac660d
         elif resource_type == 'FTP':
             title = urlparse(url).hostname
         elif resource_type == 'OSGeo:GeoNode':
@@ -197,16 +168,15 @@
                     row[0][-1] = _tags
                     out.append(row[0])
 
-        success = True
-        if resource_type.startswith(('OGC:', 'OSGeo')):
+        elif resource_type.startswith(('OGC:', 'OSGeo')):
             if resource_type == 'OGC:STA':
                 title = 'OGC STA'
             else:
                 title = ows.identification.title
         if title is None:
             title = '%s %s %s' % (resource_type, gettext('for'), url)
-
         title = title.decode('utf-8')
+        success = True
     except Exception as err:
         title = 'Untitled'
         msg = 'Getting metadata failed: %s' % str(err)
@@ -231,12 +201,46 @@
     return out
 
 
+
+GEONODE_OWS_API = '/api/ows_endpoints/'
+
+def geonode_get_ows(base_url):
+    r = urlopen('{}{}'.format(base_url.rstrip('/'), GEONODE_OWS_API))
+    url = urlparse(base_url)
+    base_name = 'GeoNode {}: {{}}'.format(url.hostname)
+    status_code = r.getcode()
+    if status_code != 200:
+        msg = "Errorous response from GeoNode at {}: {}".format(base_url,
+                                                                r.text)
+        raise ValueError(msg)
+
+    try:
+        data = json.load(r)
+    except (TypeError, ValueError,), err:
+        msg = "Cannot decode response from GeoNode at {}: {}".format(base_url,
+                                                                     err)
+        raise ValueError(msg)
+
+    def update(val):
+        val['title'] = base_name.format(val['type'])
+        return val
+
+    return [update(d) for d in data['data']]
+
+
+def geonode_make_tags(base_url):
+    url = urlparse(base_url)
+    tag_name = 'GeoNode: {}'.format(url.hostname)
+    return [tag_name]
+
+
 if __name__ == '__main__':
     import sys
+    logging.basicConfig(level=logging.INFO)
     from init import App
     if len(sys.argv) < 3:
         print('Usage: %s <resource_type> <url>' % sys.argv[0])
         sys.exit(1)
 
     # TODO: need APP.config here, None for now
-    print(sniff_test_resource(App.get_config(), sys.argv[1], sys.argv[2]))+    pprint(sniff_test_resource(App.get_config(), sys.argv[1], sys.argv[2]))