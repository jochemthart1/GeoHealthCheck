{
  "users": {
    "admin": {
      "username": "admin",
      "password": "admin",
      "email": "foo@example.com",
      "role": "admin"
    }
  },
  "tags": {
    "ows": "ows",
    "tiling": "tiling",
    "pdok": "pdok",
    "ogc": "ogc",
    "esri": "esri"
  },
  "resources": {
    "PDOK BAG WMS": {
      "owner": "admin",
      "resource_type": "OGC:WMS",
      "active": true,
      "title": "PDOK BAG Web Map Service",
      "url": "https://geodata.nationaalgeoregister.nl/bag/wms/v1_1",
      "tags": [
        "ows",
        "pdok"
      ]
    },
    "WOUDC WFS": {
      "owner": "admin",
      "resource_type": "OGC:WFS",
      "active": true,
      "title": "WOUDC Web Feature Service",
      "url": "http://geo.woudc.org/ows",
      "tags": [
        "ows"
      ]
    },
    "PDOK BAG WFS": {
      "owner": "admin",
      "resource_type": "OGC:WFS",
      "active": true,
      "title": "PDOK BAG Web Feature Service",
      "url": "https://geodata.nationaalgeoregister.nl/bag/wfs/v1_1",
      "tags": [
        "ows",
        "pdok"
      ]
    },
    "WOUDC CSW": {
      "owner": "admin",
      "resource_type": "OGC:CSW",
      "active": true,
      "title": "WOUDC Catalogue Service",
      "url": "http://geo.woudc.org/csw",
      "tags": [
        "ows"
      ]
    },
    "WOUDC WMTS": {
      "owner": "admin",
      "resource_type": "OGC:WMTS",
      "active": true,
      "title": "Dutch Kadaster PDOK WMTS",
      "url": "https://geodata.nationaalgeoregister.nl/tiles/service/wmts",
      "tags": [
        "ows",
        "tiling"
      ]
    },
    "PDOK WMTS": {
      "owner": "admin",
      "resource_type": "OGC:WMTS",
      "active": true,
      "title": "Dutch PDOK Luchtfoto WMTS",
      "url": "https://service.pdok.nl/brt/achtergrondkaart/wmts/v2_0",
      "tags": [
        "ows",
        "tiling",
        "pdok"
      ]
    },
    "WOUDC LINK": {
      "owner": "admin",
      "resource_type": "WWW:LINK",
      "active": true,
      "title": "WOUDC Definitions Service",
      "url": "http://geo.woudc.org/def",
      "tags": []
    },
    "OPENGEOGROEP TMS": {
      "owner": "admin",
      "resource_type": "OSGeo:TMS",
      "active": true,
      "title": "OpenBasisKaart Tile Map Service",
      "url": "https://www.openbasiskaart.nl/mapcache/tms/1.0.0/",
      "tags": [
        "tiling"
      ]
    },
    "LDPROXY FEATURES": {
      "owner": "admin",
      "resource_type": "OSGeo:WFS3",
      "active": true,
      "title": "LDproxy Daraa",
      "url": "https://demo.ldproxy.net/daraa",
      "tags": [
        "ogc"
      ]
    },
    "ESRI FEATURESERVER": {
      "owner": "admin",
      "resource_type": "ESRI:FS",
      "active": true,
      "title": "ESRI ArcGIS FeatureServer (FS)",
      "url": "https://sampleserver6.arcgisonline.com/arcgis/rest/services/Wildfire/FeatureServer",
      "tags": [
        "esri"
      ]
    },
    "PDOK MAPBOX TILEJSON": {
      "owner": "admin",
      "resource_type": "Mapbox:TileJSON",
      "active": true,
      "title": "PDOK BRT+BGT Mapbox TileJSON",
      "url": "https://geodata.nationaalgeoregister.nl/beta/topotiles-viewer/styles/tilejson.json",
      "tags": [
        "pdok",
        "tiling"
      ]
    }
  },
  "probe_vars": {
    "PDOK BAG WMS - GetCaps": {
      "resource": "PDOK BAG WMS",
      "probe_class": "GeoHealthCheck.plugins.probe.owsgetcaps.WmsGetCaps",
      "parameters": {
        "service": "WMS",
        "version": "1.0.0"
      }
    },
    "PDOK BAG WMS - GetMap Single": {
      "resource": "PDOK BAG WMS",
      "probe_class": "GeoHealthCheck.plugins.probe.wms.WmsGetMapV1",
      "parameters": {
        "layers": ["ligplaats"],
        "styles": "",
        "format": "image/png",
        "height": "256",
        "srs": "EPSG:28992",
        "bbox": ["180635", "455870", "180961", "456050"],
        "exceptions": "application/vnd.ogc.se_xml", "width": "256"
      }
    },
    "PDOK BAG WMS - GetMap All": {
      "resource": "PDOK BAG WMS",
      "probe_class": "GeoHealthCheck.plugins.probe.wms.WmsGetMapV1All",
      "parameters": {
        "layers": ["*"],
        "styles": "",
        "format": "image/png",
        "width": "256",
        "height": "256",
        "srs": "EPSG:28992",
        "bbox": ["180635", "455870", "180961", "456050"],
        "exceptions": "application/vnd.ogc.se_xml"
      }
    },
    "PDOK BAG WMS - Drilldown": {
      "resource": "PDOK BAG WMS",
      "probe_class": "GeoHealthCheck.plugins.probe.wmsdrilldown.WmsDrilldown",
      "parameters": {
        "drilldown_level": "minor"
      }
    },
    "WOUDC WFS - GetCaps": {
      "resource": "WOUDC WFS",
      "probe_class": "GeoHealthCheck.plugins.probe.owsgetcaps.WfsGetCaps",
      "parameters": {
        "service": "WFS",
        "version": "1.1.0"
      }
    },
    "PDOK BAG WFS - GetFeature": {
      "resource": "PDOK BAG WFS",
      "probe_class": "GeoHealthCheck.plugins.probe.wfs.WfsGetFeatureBbox",
      "parameters": {
        "type_name": "bag:verblijfsobject",
        "type_ns_prefix": "bag",
        "type_ns_uri": "http://bag.geonovum.nl",
        "srs": "EPSG:28992",
        "bbox": ["180635", "455870", "180961", "456050"]
      }
    },
    "PDOK BAG WFS - GetFeature All": {
      "resource": "PDOK BAG WFS",
      "probe_class": "GeoHealthCheck.plugins.probe.wfs.WfsGetFeatureBboxAll",
      "parameters": {
        "type_name": "all 5 featuretypes",
        "type_ns_prefix": "bag",
        "type_ns_uri": "http://bag.geonovum.nl",
        "srs": "EPSG:28992",
        "bbox": ["180635", "455870", "180961", "456050"]
      }
    },
    "WOUDC CSW - GetCaps": {
      "resource": "WOUDC CSW",
      "probe_class": "GeoHealthCheck.plugins.probe.owsgetcaps.CswGetCaps",
      "parameters": {
        "service": "CSW",
        "version": "2.0.2"
      }
    },
    "WOUDC WMTS - GetCaps": {
      "resource": "WOUDC WMTS",
      "probe_class": "GeoHealthCheck.plugins.probe.owsgetcaps.WmtsGetCaps",
      "parameters": {
        "service": "WMTS",
        "version": "1.0.0"
      }
    },
    "WOUDC WMTS - GetTileREST": {
      "resource": "WOUDC WMTS",
      "probe_class": "GeoHealthCheck.plugins.probe.wmts.WmtsGetTile",
      "parameters": {
        "layers": ["natura2000"],
        "tilematrixset": "sample",
        "tilematrix": "all",
        "latitude_4326": "52",
        "longitude_4326": "5",
        "format": "sample",
        "exceptions": "application/vnd.ogc.se_xml",
        "style": "default",
        "kvprest": "REST"
      }
    },
    "WOUDC WMTS - GetTileKVP": {
      "resource": "WOUDC WMTS",
      "probe_class": "GeoHealthCheck.plugins.probe.wmts.WmtsGetTile",
      "parameters": {
        "layers": ["natura2000"],
        "tilematrixset": "sample",
        "tilematrix": "all",
        "latitude_4326": "52",
        "longitude_4326": "5",
        "format": "sample",
        "exceptions": "application/vnd.ogc.se_xml",
        "style": "default",
        "kvprest": "KVP"
      }
    },
    "PDOK WMTS - GetTileAllKVP": {
      "resource": "PDOK WMTS",
      "probe_class": "GeoHealthCheck.plugins.probe.wmts.WmtsGetTileAll",
      "parameters": {
        "layers": ["All layers"],
        "tilematrixset": "sample",
        "tilematrix": "sample",
        "latitude_4326": "52",
        "longitude_4326": "5",
        "format": "sample",
        "exceptions": "application/vnd.ogc.se_xml",
        "style": "default",
        "kvprest": "KVP"
      }
    },
    "WOUDC LINK - PING": {
      "resource": "WOUDC LINK",
      "probe_class": "GeoHealthCheck.plugins.probe.http.HttpGet",
      "parameters": {}
    },
    "OPENGEOGROEP TMS - PING": {
      "resource": "OPENGEOGROEP TMS",
      "probe_class": "GeoHealthCheck.plugins.probe.http.HttpGet",
      "parameters": {}
    },
    "OPENGEOGROEP TMS - Caps": {
      "resource": "OPENGEOGROEP TMS",
      "probe_class": "GeoHealthCheck.plugins.probe.tms.TmsCaps",
      "parameters": {}
    },
    "OPENGEOGROEP TMS - TopTile": {
      "resource": "OPENGEOGROEP TMS",
      "probe_class": "GeoHealthCheck.plugins.probe.tms.TmsGetTile",
      "parameters": {
        "layer": "osm@rd",
        "zoom": "0",
        "x": "0",
        "y": "0",
        "extension" : "png"
      }
    },
    "LDPROXY - Drilldown": {
      "resource": "LDPROXY FEATURES",
      "probe_class": "GeoHealthCheck.plugins.probe.wfs3.WFS3Drilldown",
      "parameters": {
        "drilldown_level": "full"
      }
    },
    "ESRIFS - Drilldown": {
      "resource": "ESRI FEATURESERVER",
      "probe_class": "GeoHealthCheck.plugins.probe.esrifs.ESRIFSDrilldown",
      "parameters": {
        "drilldown_level": "full"
      }
    },
    "PDOK - MAPBOX TILEJSON": {
      "resource": "PDOK MAPBOX TILEJSON",
      "probe_class": "GeoHealthCheck.plugins.probe.mapbox.TileJSON",
      "parameters": {
        "lat_4326": "52",
        "lon_4326": "5"
      }
    }
  },
  "check_vars": {
    "PDOK BAG WMS - GetCaps - XML Parse": {
      "probe_vars": "PDOK BAG WMS - GetCaps",
      "check_class": "GeoHealthCheck.plugins.check.checks.XmlParse",
      "parameters": {}
    },
    "PDOK BAG WMS - GetMap Single - Has Image": {
      "probe_vars": "PDOK BAG WMS - GetMap Single",
      "check_class": "GeoHealthCheck.plugins.check.checks.HttpHasImageContentType",
      "parameters": {}
    },
    "PDOK BAG WMS - GetMap All - Has Image": {
      "probe_vars": "PDOK BAG WMS - GetMap All",
      "check_class": "GeoHealthCheck.plugins.check.checks.HttpHasImageContentType",
      "parameters": {}
    },
    "WOUDC WFS - GetCaps - XML Parse": {
      "probe_vars": "WOUDC WFS - GetCaps",
      "check_class": "GeoHealthCheck.plugins.check.checks.XmlParse",
      "parameters": {}
    },
    "PDOK BAG WFS - GetFeature - XML Parse": {
      "probe_vars": "PDOK BAG WFS - GetFeature",
      "check_class": "GeoHealthCheck.plugins.check.checks.XmlParse",
      "parameters": {}
    },
    "PDOK BAG WFS - GetFeature - No Exception": {
      "probe_vars": "PDOK BAG WFS - GetFeature",
      "check_class": "GeoHealthCheck.plugins.check.checks.NotContainsOwsException",
      "parameters": {
        "strings": ["ExceptionReport>", "ServiceException>"]
      }
    },
    "PDOK BAG WFS - GetFeature - FeatureCollection": {
      "probe_vars": "PDOK BAG WFS - GetFeature",
      "check_class": "GeoHealthCheck.plugins.check.checks.ContainsStrings",
      "parameters": {
        "strings": ["FeatureCollection"]
      }
    },
    "PDOK BAG WFS - GetFeature All - XML Parse": {
      "probe_vars": "PDOK BAG WFS - GetFeature All",
      "check_class": "GeoHealthCheck.plugins.check.checks.XmlParse",
      "parameters": {}
    },
    "PDOK BAG WFS - GetFeature All - No Exception": {
      "probe_vars": "PDOK BAG WFS - GetFeature All",
      "check_class": "GeoHealthCheck.plugins.check.checks.NotContainsOwsException",
      "parameters": {
        "strings": ["ExceptionReport>", "ServiceException>"]
      }
    },
    "PDOK BAG WFS - GetFeature All - FeatureCollection": {
      "probe_vars": "PDOK BAG WFS - GetFeature All",
      "check_class": "GeoHealthCheck.plugins.check.checks.ContainsStrings",
      "parameters": {
        "strings": ["FeatureCollection"]
      }
    },
    "WOUDC CSW - GetCaps - XML Parse": {
      "probe_vars": "WOUDC CSW - GetCaps",
      "check_class": "GeoHealthCheck.plugins.check.checks.XmlParse",
      "parameters": {}
    },
    "WOUDC WMTS - GetCaps - XML Parse": {
      "probe_vars": "WOUDC WMTS - GetCaps",
      "check_class": "GeoHealthCheck.plugins.check.checks.XmlParse",
      "parameters": {}
    },
    "WOUDC LINK - HTTP - NoError": {
      "probe_vars": "WOUDC LINK - PING",
      "check_class": "GeoHealthCheck.plugins.check.checks.HttpStatusNoError",
      "parameters": {}
    },
    "WOUDC LINK - HTTP - ContainsStrings": {
      "probe_vars": "WOUDC LINK - PING",
      "check_class": "GeoHealthCheck.plugins.check.checks.ContainsStrings",
      "parameters": {
        "strings": ["RDF>"]
      }
    },
    "OPENGEOGROEP TMS - HTTP - NoError": {
      "probe_vars": "OPENGEOGROEP TMS - PING",
      "check_class": "GeoHealthCheck.plugins.check.checks.HttpStatusNoError",
      "parameters": {}
    },
    "OPENGEOGROEP TMS - Caps - XML Parse": {
      "probe_vars": "OPENGEOGROEP TMS - Caps",
      "check_class": "GeoHealthCheck.plugins.check.checks.XmlParse",
      "parameters": {}
    },
    "OPENGEOGROEP TMS - Caps - TileMap": {
      "probe_vars": "OPENGEOGROEP TMS - Caps",
      "check_class": "GeoHealthCheck.plugins.check.checks.ContainsStrings",
      "parameters": {
        "strings": ["<TileMap"]
      }
    },
    "OPENGEOGROEP TMS - TopTile - Content Type": {
      "probe_vars": "OPENGEOGROEP TMS - TopTile",
      "check_class": "GeoHealthCheck.plugins.check.checks.HttpHasImageContentType",
      "parameters": {}
    },
<<<<<<< HEAD
    "PDOK MAPBOX TILEJSON - HTTP - NoError": {
      "probe_vars": "PDOK - MAPBOX TILEJSON",
      "check_class": "GeoHealthCheck.plugins.check.checks.HttpStatusNoError",
=======
    "WOUDC WMTS - GetTileREST - No Exception": {
      "probe_vars": "WOUDC WMTS - GetTileREST",
      "check_class": "GeoHealthCheck.plugins.check.checks.NotContainsOwsException",
      "parameters": {"strings": ["ExceptionReport>", "ServiceException>"]}
    },
    "WOUDC WMTS - GetTileREST - Content Type": {
      "probe_vars": "WOUDC WMTS - GetTileREST",
      "check_class": "GeoHealthCheck.plugins.check.checks.HttpHasImageContentType",
      "parameters": {}
    },
    "WOUDC WMTS - GetTileKVP - No Exception": {
      "probe_vars": "WOUDC WMTS - GetTileKVP",
      "check_class": "GeoHealthCheck.plugins.check.checks.NotContainsOwsException",
      "parameters": {"strings": ["ExceptionReport>", "ServiceException>"]}
    },
    "WOUDC WMTS - GetTileKVP - Content Type": {
      "probe_vars": "WOUDC WMTS - GetTileKVP",
      "check_class": "GeoHealthCheck.plugins.check.checks.HttpHasImageContentType",
      "parameters": {}
    },
    "PDOK WMTS - GetTileAllKVP - No Exception": {
      "probe_vars": "PDOK WMTS - GetTileAllKVP",
      "check_class": "GeoHealthCheck.plugins.check.checks.NotContainsOwsException",
      "parameters": {"strings": ["ExceptionReport>", "ServiceException>"]}
    },
    "PDOK WMTS - GetTileAllKVP - Content Type": {
      "probe_vars": "PDOK WMTS - GetTileAllKVP",
      "check_class": "GeoHealthCheck.plugins.check.checks.HttpHasImageContentType",
>>>>>>> c6313e7e
      "parameters": {}
    }
  }
}<|MERGE_RESOLUTION|>--- conflicted
+++ resolved
@@ -416,11 +416,11 @@
       "check_class": "GeoHealthCheck.plugins.check.checks.HttpHasImageContentType",
       "parameters": {}
     },
-<<<<<<< HEAD
     "PDOK MAPBOX TILEJSON - HTTP - NoError": {
       "probe_vars": "PDOK - MAPBOX TILEJSON",
       "check_class": "GeoHealthCheck.plugins.check.checks.HttpStatusNoError",
-=======
+      "parameters": {}
+    },
     "WOUDC WMTS - GetTileREST - No Exception": {
       "probe_vars": "WOUDC WMTS - GetTileREST",
       "check_class": "GeoHealthCheck.plugins.check.checks.NotContainsOwsException",
@@ -449,7 +449,6 @@
     "PDOK WMTS - GetTileAllKVP - Content Type": {
       "probe_vars": "PDOK WMTS - GetTileAllKVP",
       "check_class": "GeoHealthCheck.plugins.check.checks.HttpHasImageContentType",
->>>>>>> c6313e7e
       "parameters": {}
     }
   }
